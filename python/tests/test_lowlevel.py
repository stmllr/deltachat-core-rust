from __future__ import print_function
<<<<<<< HEAD
import threading
import time
from deltachat import capi, cutil, const, set_context_callback, clear_context_callback, py_dc_callback
=======
from deltachat import capi, cutil, const, set_context_callback, clear_context_callback
from deltachat import register_global_plugin
from deltachat.hookspec import global_hookimpl
>>>>>>> 3ee81cbe
from deltachat.capi import ffi
from deltachat.capi import lib
# from deltachat.account import EventLogger


class EventThread(threading.Thread):
    def __init__(self, dc_context):
        self.dc_context = dc_context
        super(EventThread, self).__init__()
        self.setDaemon(1)
        self._running = True

    def run(self):
        lib.dc_context_run(self.dc_context)
        while self._running:
            if lib.dc_has_next_event(self.dc_context):
                event = lib.dc_get_next_event(self.dc_context)
                if event != ffi.NULL:
                    py_dc_callback(
                        self._dc_context,
                        lib.dc_event_get_id(event),
                        lib.dc_event_get_data1(event),
                        lib.dc_event_get_data2(event)
                    )
                    lib.dc_event_unref(event)
                else:
                    time.sleep(0.05)

    def stop(self):
        lib.dc_context_shutdown(self.dc_context)
        self._running = False


def test_empty_context():
    ctx = capi.lib.dc_context_new(capi.ffi.NULL, capi.ffi.NULL)
    capi.lib.dc_close(ctx)


def test_callback_None2int():
    ctx = capi.lib.dc_context_new(ffi.NULL, ffi.NULL)
    set_context_callback(ctx, lambda *args: None)
    capi.lib.dc_close(ctx)
    clear_context_callback(ctx)


<<<<<<< HEAD
def test_start_stop_event_thread_basic():
    print("1")
    ctx = capi.lib.dc_context_new(ffi.NULL, ffi.NULL)
    print("2")
    ev_thread = EventThread(ctx)
    print("3 -- starting event thread")
    ev_thread.start()
    print("4 -- stopping event thread")
    ev_thread.stop()


# FIXME: EventLogger doesn't work without an account anymore
# def test_dc_close_events(tmpdir):
#     ctx = ffi.gc(
#         capi.lib.dc_context_new(ffi.NULL, ffi.NULL),
#         lib.dc_context_unref,
#     )
#     evlog = EventLogger(ctx)
#     evlog.set_timeout(5)
#     set_context_callback(
#         ctx,
#         lambda ctx, evt_name, data1, data2: evlog(evt_name, data1, data2)
#     )
#     ev_thread = EventThread(ctx)
#     ev_thread.start()

#     p = tmpdir.join("hello.db")
#     lib.dc_open(ctx, p.strpath.encode("ascii"), ffi.NULL)
#     capi.lib.dc_close(ctx)

#     def find(info_string):
#         while 1:
#             ev = evlog.get_matching("DC_EVENT_INFO", check_error=False)
#             data2 = ev[2]
#             if info_string in data2:
#                 return
#             else:
#                 print("skipping event", *ev)

#     find("disconnecting inbox-thread")
#     find("disconnecting sentbox-thread")
#     find("disconnecting mvbox-thread")
#     find("disconnecting SMTP")
#     find("Database closed")
#     ev_thread.stop()
=======
def test_dc_close_events(tmpdir, acfactory):
    ac1 = acfactory.get_unconfigured_account()

    # register after_shutdown function
    shutdowns = []

    class ShutdownPlugin:
        @global_hookimpl
        def dc_account_after_shutdown(self, account):
            assert account._dc_context is None
            shutdowns.append(account)
    register_global_plugin(ShutdownPlugin())
    assert hasattr(ac1, "_dc_context")
    ac1.shutdown()
    assert shutdowns == [ac1]

    def find(info_string):
        evlog = ac1._evtracker
        while 1:
            ev = evlog.get_matching("DC_EVENT_INFO", check_error=False)
            data2 = ev.data2
            if info_string in data2:
                return
            else:
                print("skipping event", ev)

    find("disconnecting inbox-thread")
    find("disconnecting sentbox-thread")
    find("disconnecting mvbox-thread")
    find("disconnecting SMTP")
    find("Database closed")
>>>>>>> 3ee81cbe


def test_wrong_db(tmpdir):
    dc_context = ffi.gc(
        lib.dc_context_new(ffi.NULL, ffi.NULL),
        lib.dc_context_unref,
    )
    p = tmpdir.join("hello.db")
    # write an invalid database file
    p.write("x123" * 10)
    assert not lib.dc_open(dc_context, p.strpath.encode("ascii"), ffi.NULL)


def test_empty_blobdir(tmpdir):
    # Apparently some client code expects this to be the same as passing NULL.
    ctx = ffi.gc(
        lib.dc_context_new(ffi.NULL, ffi.NULL),
        lib.dc_context_unref,
    )
    db_fname = tmpdir.join("hello.db")
    assert lib.dc_open(ctx, db_fname.strpath.encode("ascii"), b"")


def test_event_defines():
    assert const.DC_EVENT_INFO == 100
    assert const.DC_CONTACT_ID_SELF


def test_sig():
    sig = capi.lib.dc_get_event_signature_types
    assert sig(const.DC_EVENT_INFO) == 2
    assert sig(const.DC_EVENT_WARNING) == 2
    assert sig(const.DC_EVENT_ERROR) == 2
    assert sig(const.DC_EVENT_SMTP_CONNECTED) == 2
    assert sig(const.DC_EVENT_IMAP_CONNECTED) == 2
    assert sig(const.DC_EVENT_SMTP_MESSAGE_SENT) == 2


def test_markseen_invalid_message_ids(acfactory):
    ac1 = acfactory.get_configured_offline_account()

    contact1 = ac1.create_contact(email="some1@example.com", name="some1")
    chat = ac1.create_chat_by_contact(contact1)
    chat.send_text("one messae")
    ac1._evtracker.get_matching("DC_EVENT_MSGS_CHANGED")
    msg_ids = [9]
    lib.dc_markseen_msgs(ac1._dc_context, msg_ids, len(msg_ids))
    ac1._evtracker.ensure_event_not_queued("DC_EVENT_WARNING|DC_EVENT_ERROR")


def test_get_special_message_id_returns_empty_message(acfactory):
    ac1 = acfactory.get_configured_offline_account()
    for i in range(1, 10):
        msg = ac1.get_message_by_id(i)
        assert msg.id == 0


def test_provider_info_none():
    ctx = ffi.gc(
        lib.dc_context_new(ffi.NULL, ffi.NULL),
        lib.dc_context_unref,
    )
    assert lib.dc_provider_new_from_email(ctx, cutil.as_dc_charpointer("email@unexistent.no")) == ffi.NULL


def test_get_info_closed():
    ctx = ffi.gc(
        lib.dc_context_new(ffi.NULL, ffi.NULL),
        lib.dc_context_unref,
    )
    info = cutil.from_dc_charpointer(lib.dc_get_info(ctx))
    assert 'deltachat_core_version' in info
    assert 'database_dir' not in info


def test_get_info_open(tmpdir):
    ctx = ffi.gc(
        lib.dc_context_new(ffi.NULL, ffi.NULL),
        lib.dc_context_unref,
    )
    db_fname = tmpdir.join("test.db")
    lib.dc_open(ctx, db_fname.strpath.encode("ascii"), ffi.NULL)
    info = cutil.from_dc_charpointer(lib.dc_get_info(ctx))
    assert 'deltachat_core_version' in info
    assert 'database_dir' in info


def test_is_open_closed():
    ctx = ffi.gc(
        lib.dc_context_new(ffi.NULL, ffi.NULL),
        lib.dc_context_unref,
    )
    assert lib.dc_is_open(ctx) == 0


def test_is_open_actually_open(tmpdir):
    ctx = ffi.gc(
        lib.dc_context_new(ffi.NULL, ffi.NULL),
        lib.dc_context_unref,
    )
    db_fname = tmpdir.join("test.db")
    lib.dc_open(ctx, db_fname.strpath.encode("ascii"), ffi.NULL)
    assert lib.dc_is_open(ctx) == 1<|MERGE_RESOLUTION|>--- conflicted
+++ resolved
@@ -1,13 +1,10 @@
 from __future__ import print_function
-<<<<<<< HEAD
+
 import threading
 import time
-from deltachat import capi, cutil, const, set_context_callback, clear_context_callback, py_dc_callback
-=======
 from deltachat import capi, cutil, const, set_context_callback, clear_context_callback
 from deltachat import register_global_plugin
 from deltachat.hookspec import global_hookimpl
->>>>>>> 3ee81cbe
 from deltachat.capi import ffi
 from deltachat.capi import lib
 # from deltachat.account import EventLogger
@@ -53,53 +50,6 @@
     clear_context_callback(ctx)
 
 
-<<<<<<< HEAD
-def test_start_stop_event_thread_basic():
-    print("1")
-    ctx = capi.lib.dc_context_new(ffi.NULL, ffi.NULL)
-    print("2")
-    ev_thread = EventThread(ctx)
-    print("3 -- starting event thread")
-    ev_thread.start()
-    print("4 -- stopping event thread")
-    ev_thread.stop()
-
-
-# FIXME: EventLogger doesn't work without an account anymore
-# def test_dc_close_events(tmpdir):
-#     ctx = ffi.gc(
-#         capi.lib.dc_context_new(ffi.NULL, ffi.NULL),
-#         lib.dc_context_unref,
-#     )
-#     evlog = EventLogger(ctx)
-#     evlog.set_timeout(5)
-#     set_context_callback(
-#         ctx,
-#         lambda ctx, evt_name, data1, data2: evlog(evt_name, data1, data2)
-#     )
-#     ev_thread = EventThread(ctx)
-#     ev_thread.start()
-
-#     p = tmpdir.join("hello.db")
-#     lib.dc_open(ctx, p.strpath.encode("ascii"), ffi.NULL)
-#     capi.lib.dc_close(ctx)
-
-#     def find(info_string):
-#         while 1:
-#             ev = evlog.get_matching("DC_EVENT_INFO", check_error=False)
-#             data2 = ev[2]
-#             if info_string in data2:
-#                 return
-#             else:
-#                 print("skipping event", *ev)
-
-#     find("disconnecting inbox-thread")
-#     find("disconnecting sentbox-thread")
-#     find("disconnecting mvbox-thread")
-#     find("disconnecting SMTP")
-#     find("Database closed")
-#     ev_thread.stop()
-=======
 def test_dc_close_events(tmpdir, acfactory):
     ac1 = acfactory.get_unconfigured_account()
 
@@ -131,7 +81,6 @@
     find("disconnecting mvbox-thread")
     find("disconnecting SMTP")
     find("Database closed")
->>>>>>> 3ee81cbe
 
 
 def test_wrong_db(tmpdir):
