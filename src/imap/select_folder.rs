--- conflicted
+++ resolved
@@ -27,11 +27,11 @@
     ///
     /// CLOSE is considerably faster than an EXPUNGE, see
     /// https://tools.ietf.org/html/rfc3501#section-6.4.2
-    async fn close_folder(&self, context: &Context) -> Result<()> {
-        if let Some(ref folder) = self.config.read().await.selected_folder {
+    async fn close_folder(&mut self, context: &Context) -> Result<()> {
+        if let Some(ref folder) = self.config.selected_folder {
             info!(context, "Expunge messages in \"{}\".", folder);
 
-            if let Some(ref mut session) = &mut *self.session.lock().await {
+            if let Some(ref mut session) = self.session {
                 match session.close().await {
                     Ok(_) => {
                         info!(context, "close/expunge succeeded");
@@ -45,9 +45,8 @@
                 return Err(Error::NoSession);
             }
         }
-        let mut cfg = self.config.write().await;
-        cfg.selected_folder = None;
-        cfg.selected_folder_needs_expunge = false;
+        self.config.selected_folder = None;
+        self.config.selected_folder_needs_expunge = false;
         Ok(())
     }
 
@@ -65,7 +64,6 @@
             return Err(Error::NoSession);
         }
 
-<<<<<<< HEAD
         // if there is a new folder and the new folder is equal to the selected one, there's nothing to do.
         // if there is _no_ new folder, we continue as we might want to expunge below.
         if let Some(ref folder) = folder {
@@ -99,16 +97,6 @@
                 }
             }
             self.config.selected_folder_needs_expunge = false;
-=======
-        let needs_expunge = self.config.read().await.selected_folder_needs_expunge;
-        if needs_expunge {
-            self.close_folder(context).await?;
-        }
-
-        let folder_str: Option<&str> = folder.as_ref().map(|x| x.as_ref());
-        if self.config.read().await.selected_folder.as_deref() == folder_str {
-            return Ok(());
->>>>>>> 3ee81cbe
         }
 
         // select new folder
